#------------------------------------------------------------------------
#
# Register the Gramplet
#
#------------------------------------------------------------------------

register(GRAMPLET,
         id="Import Gramplet",
         name=_("Import Gramplet"),
         description = _("Gramplet for importing text"),
         status = STABLE,
<<<<<<< HEAD
         version = '1.0.30',
         gramps_target_version = "5.1",
=======
         version = '1.0.31',
         gramps_target_version = "5.0",
>>>>>>> 589c85e1
         height=200,
         gramplet = "ImportGramplet",
         fname="ImportGramplet.py",
         gramplet_title=_("Import"),
         help_url = "ImportGramplet",
         )<|MERGE_RESOLUTION|>--- conflicted
+++ resolved
@@ -9,13 +9,8 @@
          name=_("Import Gramplet"),
          description = _("Gramplet for importing text"),
          status = STABLE,
-<<<<<<< HEAD
-         version = '1.0.30',
+         version = '1.0.31',
          gramps_target_version = "5.1",
-=======
-         version = '1.0.31',
-         gramps_target_version = "5.0",
->>>>>>> 589c85e1
          height=200,
          gramplet = "ImportGramplet",
          fname="ImportGramplet.py",
