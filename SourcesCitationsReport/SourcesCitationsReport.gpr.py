#
# Gramps - a GTK+/GNOME based genealogy program
#
# Copyright (C) 2010 Adam Sampson <ats-familytree@offog.org>
# Copyright (C) 2010 Jerome Rapinat <romjerome@yahoo.fr>
# Copyright (C) 2010, 2012 lcc <lcc.mailaddress@gmail.com>
# Copyright (C) 2015 Don Piercy
#
# This program is free software; you can redistribute it and/or modify
# it under the terms of the GNU General Public License as published by
# the Free Software Foundation; either version 2 of the License, or
# (at your option) any later version.
#
# This program is distributed in the hope that it will be useful,
# but WITHOUT ANY WARRANTY; without even the implied warranty of
# MERCHANTABILITY or FITNESS FOR A PARTICULAR PURPOSE.  See the
# GNU General Public License for more details.
#
# You should have received a copy of the GNU General Public License
# along with this program; if not, write to the Free Software
# Foundation, Inc., 59 Temple Place, Suite 330, Boston, MA  02111-1307  USA
#
#------------------------------------------------------------------------
#
# SourcesCitations Report
#
#------------------------------------------------------------------------

register(
    REPORT,
    id    = 'SourcesCitationsReport',
    name  = _("Sources and Citations Report"),
    description =  _("Provides a source and Citations Report with notes"),
<<<<<<< HEAD
    version = '3.6.2',
    gramps_target_version = '5.1',
=======
    version = '3.6.3',
    gramps_target_version = '5.0',
>>>>>>> 589c85e1
    status = STABLE,
    fname = 'SourcesCitationsReport.py',
    authors = ["Uli22"],
    authors_email = ["hansulrich.frink@gmail.com"],
    category = CATEGORY_TEXT,
    reportclass = 'SourcesCitationsReport',
    optionclass = 'SourcesCitationsOptions',
    report_modes = [REPORT_MODE_GUI, REPORT_MODE_BKI, REPORT_MODE_CLI],
    require_active = False)<|MERGE_RESOLUTION|>--- conflicted
+++ resolved
@@ -31,13 +31,8 @@
     id    = 'SourcesCitationsReport',
     name  = _("Sources and Citations Report"),
     description =  _("Provides a source and Citations Report with notes"),
-<<<<<<< HEAD
-    version = '3.6.2',
+    version = '3.6.3',
     gramps_target_version = '5.1',
-=======
-    version = '3.6.3',
-    gramps_target_version = '5.0',
->>>>>>> 589c85e1
     status = STABLE,
     fname = 'SourcesCitationsReport.py',
     authors = ["Uli22"],
