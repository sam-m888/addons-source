--- conflicted
+++ resolved
@@ -22,13 +22,8 @@
          id    = 'PhpGedView',
          name  = _("PhpGedView"),
          description =  _("Download a GEDCOM file from a phpGedView server."),
-<<<<<<< HEAD
-         version = '0.0.4',
+         version = '0.0.6',
          gramps_target_version = "5.1",
-=======
-         version = '0.0.6',
-         gramps_target_version = "5.0",
->>>>>>> 589c85e1
          include_in_listing = False,
          status = UNSTABLE,
          fname = 'phpgedviewconnector.py',
