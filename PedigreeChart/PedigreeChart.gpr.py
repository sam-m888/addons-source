--- conflicted
+++ resolved
@@ -24,11 +24,7 @@
          name=_("Pedigree Chart"),
          description=_("Alternate version of the traditional pedigree chart."),
          status = STABLE,
-<<<<<<< HEAD
-         version = '1.0.30',
-=======
          version = '1.0.31',
->>>>>>> 589c85e1
          fname="PedigreeChart.py",
          gramps_target_version="5.1",
          authors=['Jakim Friant'],
