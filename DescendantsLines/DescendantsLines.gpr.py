--- conflicted
+++ resolved
@@ -24,13 +24,8 @@
          id    = 'Descendants Lines',
          name  = _("Descendants Lines"),
          description =  _("Produces descendants lines of a person"),
-<<<<<<< HEAD
-         version = '1.0.16',
+         version = '1.0.21',
          gramps_target_version = "5.1",
-=======
-         version = '1.0.21',
-         gramps_target_version = "5.0",
->>>>>>> 589c85e1
          status = STABLE,
          fname = 'DescendantsLines.py',
          category = CATEGORY_DRAW,
