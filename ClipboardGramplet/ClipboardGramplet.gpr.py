#------------------------------------------------------------------------
#
# Register the Gramplet
#
#------------------------------------------------------------------------

register(GRAMPLET,
         id="Collections Clipboard Gramplet",
         name=_("Collections Clipboard"),
         description = _("Gramplet for grouping collections of items to aid in data entry."),
         status = STABLE,
<<<<<<< HEAD
         version = '1.0.34',
         gramps_target_version = "5.1",
=======
         version = '1.0.35',
         gramps_target_version = "5.0",
>>>>>>> 589c85e1
         height=200,
         gramplet = "ClipboardGramplet",
         fname="ClipboardGramplet.py",
         gramplet_title=_("Collections Clipboard"),
         )
<|MERGE_RESOLUTION|>--- conflicted
+++ resolved
@@ -9,13 +9,8 @@
          name=_("Collections Clipboard"),
          description = _("Gramplet for grouping collections of items to aid in data entry."),
          status = STABLE,
-<<<<<<< HEAD
-         version = '1.0.34',
+         version = '1.0.35',
          gramps_target_version = "5.1",
-=======
-         version = '1.0.35',
-         gramps_target_version = "5.0",
->>>>>>> 589c85e1
          height=200,
          gramplet = "ClipboardGramplet",
          fname="ClipboardGramplet.py",
