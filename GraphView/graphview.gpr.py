--- conflicted
+++ resolved
@@ -15,13 +15,8 @@
      name  = _("Graph View"),
      category = ("Ancestry", _("Charts")),
      description =  _("Dynamic graph of relations"),
-<<<<<<< HEAD
-     version = '1.0.81',
+     version = '1.0.83',
      gramps_target_version = "5.1",
-=======
-     version = '1.0.83',
-     gramps_target_version = "5.0",
->>>>>>> 015e69a2
      status = STABLE,
      fname = 'graphview.py',
      authors = ["Gary Burton"],
